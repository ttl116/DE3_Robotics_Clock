#!/usr/bin/env python

# Copyright (c) 2013-2015, Rethink Robotics
# All rights reserved.
#
# Redistribution and use in source and binary forms, with or without
# modification, are permitted provided that the following conditions are met:
#
# 1. Redistributions of source code must retain the above copyright notice,
#    this list of conditions and the following disclaimer.
# 2. Redistributions in binary form must reproduce the above copyright
#    notice, this list of conditions and the following disclaimer in the
#    documentation and/or other materials provided with the distribution.
# 3. Neither the name of the Rethink Robotics nor the names of its
#    contributors may be used to endorse or promote products derived from
#    this software without specific prior written permission.
#
# THIS SOFTWARE IS PROVIDED BY THE COPYRIGHT HOLDERS AND CONTRIBUTORS "AS IS"
# AND ANY EXPRESS OR IMPLIED WARRANTIES, INCLUDING, BUT NOT LIMITED TO, THE
# IMPLIED WARRANTIES OF MERCHANTABILITY AND FITNESS FOR A PARTICULAR PURPOSE
# ARE DISCLAIMED. IN NO EVENT SHALL THE COPYRIGHT OWNER OR CONTRIBUTORS BE
# LIABLE FOR ANY DIRECT, INDIRECT, INCIDENTAL, SPECIAL, EXEMPLARY, OR
# CONSEQUENTIAL DAMAGES (INCLUDING, BUT NOT LIMITED TO, PROCUREMENT OF
# SUBSTITUTE GOODS OR SERVICES; LOSS OF USE, DATA, OR PROFITS; OR BUSINESS
# INTERRUPTION) HOWEVER CAUSED AND ON ANY THEORY OF LIABILITY, WHETHER IN
# CONTRACT, STRICT LIABILITY, OR TORT (INCLUDING NEGLIGENCE OR OTHERWISE)
# ARISING IN ANY WAY OUT OF THE USE OF THIS SOFTWARE, EVEN IF ADVISED OF THE
# POSSIBILITY OF SUCH DAMAGE.

"""
Baxter RSDK Inverse Kinematics Pick and Place Demo
"""
import argparse
import struct
import sys
import copy

import rospy
import rospkg
import numpy as np

from tf.transformations import *

from gazebo_msgs.srv import (
    SpawnModel,
    DeleteModel,
)
from geometry_msgs.msg import (
    PoseStamped,
    Pose,
    Point,
    Quaternion,
)
from std_msgs.msg import (
    Header,
    Empty,
)

from baxter_core_msgs.srv import (
    SolvePositionIK,
    SolvePositionIKRequest,
)

import baxter_interface

import threading

import time

exitFlag = 0

LEFT = True
RIGHT = False
PICKUP = True
PUTDOWN = False

#------------------------------------------------------------------
#Initialising Pick and Place class


class PickAndPlace(object):
    def __init__(self, limb, hover_distance = 0.2, verbose=True):
        self._limb_name = limb # string
        self._hover_distance = hover_distance # in meters
        self._verbose = verbose # bool
        self._limb = baxter_interface.Limb(limb)
        self._gripper = baxter_interface.Gripper(limb)
        ns = "ExternalTools/" + limb + "/PositionKinematicsNode/IKService"
        self._iksvc = rospy.ServiceProxy(ns, SolvePositionIK)
        rospy.wait_for_service(ns, 5.0)
        # verify robot is enabled
        print("Getting robot state... ")
        self._rs = baxter_interface.RobotEnable(baxter_interface.CHECK_VERSION)
        self._init_state = self._rs.state().enabled
        print("Enabling robot... ")
        self._rs.enable()

    def move_to_start(self, start_angles=None):
        print("Moving the {0} arm to start pose...".format(self._limb_name))
        if not start_angles:
            start_angles = dict(zip(self._joint_names, [0]*7))
        self._guarded_move_to_joint_position(start_angles)
        self.gripper_open()
        rospy.sleep(1.0)
        print("Running. Ctrl-c to quit")

    def ik_request(self, pose):
        hdr = Header(stamp=rospy.Time.now(), frame_id='base')
        ikreq = SolvePositionIKRequest()
        ikreq.pose_stamp.append(PoseStamped(header=hdr, pose=pose))
        try:
            resp = self._iksvc(ikreq)
        except (rospy.ServiceException, rospy.ROSException), e:
            rospy.logerr("Service call failed: %s" % (e,))
            print('ERROR')
            return False
        # Check if result valid, and type of seed ultimately used to get solution
        # convert rospy's string representation of uint8[]'s to int's
        resp_seeds = struct.unpack('<%dB' % len(resp.result_type), resp.result_type)
        limb_joints = {}
        if (resp_seeds[0] != resp.RESULT_INVALID):
            seed_str = {
                        ikreq.SEED_USER: 'User Provided Seed',
                        ikreq.SEED_CURRENT: 'Current Joint Angles',
                        ikreq.SEED_NS_MAP: 'Nullspace Setpoints',
                       }.get(resp_seeds[0], 'None')
            if self._verbose:
                print("IK Solution SUCCESS - Valid Joint Solution Found from Seed Type: {0}".format(
                         (seed_str)))
            # Format solution into Limb API-compatible dictionary
            limb_joints = dict(zip(resp.joints[0].name, resp.joints[0].position))
            if self._verbose:
                print("IK Joint Solution:\n{0}".format(limb_joints))
                print("------------------")
        else:
            rospy.logerr("INVALID POSE - No Valid Joint Solution Found.")
            print('ik_request, final layer')
            return False
        return limb_joints

    def _guarded_move_to_joint_position(self, joint_angles):
        if joint_angles:
            self._limb.move_to_joint_positions(joint_angles)
        elif self._limb_name == 'left':
            rospy.logerr("No Joint Angles provided for move_to_joint_positions for left arm. Moving back to starting position.")
            self._limb.move_to_joint_positions({'left_w0': 0.50139,
                                                 'left_w1': 1.40508,
                                                 'left_w2': -0.30773584,
                                                 'left_e0': -1.69264941,
                                                 'left_e1': 1.8151054,
                                                 'left_s0': 0.75142667,
                                                 'left_s1': -1.08935144})
        else:
            rospy.logerr("No Joint Angles provided for move_to_joint_positions for right arm. Moving back to starting position.")
            self._limb.move_to_joint_positions({'right_w0': 0.0164238,
                                                  'right_w1': 1.17581551,
                                                  'right_w2': -0.37732007,
                                                  'right_e0':  0.022188204,
                                                  'right_e1': 2.03023082,
                                                  'right_s0': 0.4355969,
                                                  'right_s1': -1.6393228})

    def gripper_open(self):
        self._gripper.open()
        rospy.sleep(1.0)

    def gripper_close(self):
        self._gripper.close()
        rospy.sleep(1.0)

    def _approach(self, pose):
        approach = copy.deepcopy(pose)
        # approach with a pose the hover-distance above the requested pose
        approach.position.z = approach.position.z + self._hover_distance
        joint_angles = self.ik_request(approach)
        self._guarded_move_to_joint_position(joint_angles)

    def _retract(self):
        # retrieve current pose from endpoint
        current_pose = self._limb.endpoint_pose()
        ik_pose = Pose()
        ik_pose.position.x = current_pose['position'].x
        ik_pose.position.y = current_pose['position'].y
        ik_pose.position.z = current_pose['position'].z + self._hover_distance
        ik_pose.orientation.x = current_pose['orientation'].x
        ik_pose.orientation.y = current_pose['orientation'].y
        ik_pose.orientation.z = current_pose['orientation'].z
        ik_pose.orientation.w = current_pose['orientation'].w
        joint_angles = self.ik_request(ik_pose)
        # servo up from current pose
        self._guarded_move_to_joint_position(joint_angles)

    def _servo_to_pose(self, pose):
        # servo down to release
        joint_angles = self.ik_request(pose)
        self._guarded_move_to_joint_position(joint_angles)

    def pick(self, pose):
        # open the gripper
        self.gripper_open()
        # servo above pose
        self._approach(pose)
        # servo to pose
        self._servo_to_pose(pose)
        # close gripper
        self.gripper_close()
        # retract to clear object
        self._retract()

    def place(self, pose):
        # servo above pose
        self._approach(pose)
        # servo to pose
        self._servo_to_pose(pose)
        # open the gripper
        self.gripper_open()
        # retract to clear object
        self._retract()

#---------------------------------------------------------------------------------
#Loading Models

def load_gazebo_models(table_pose=Pose(position=Point(x=1.35, y=-0.09, z=-0.1)),
                       table_reference_frame="world",
                       # Hour Hand
                       brick1_pose=Pose(position=Point(x=0.4125, y=-0.590, z=0.7),orientation=Quaternion(x=0, y=0, z=0.70738827, w=0.70738827)), # brick 1 HA0
                       brick1_reference_frame="world",
                       brick2_pose=Pose(position=Point(x=0.510, y=-0.4475, z=0.7)), # brick 2 HA1
                       brick2_reference_frame="world",
                       brick3_pose=Pose(position=Point(x=0.720, y=-0.4475, z=0.7)), # brick 3 HA2
                       brick3_reference_frame="world",
                       brick4_pose=Pose(position=Point(x=0.8175, y=-0.590, z=0.7),orientation=Quaternion(x=0, y=0, z=0.70738827, w=0.70738827)), # brick 4 HA3
                       brick4_reference_frame="world",
                       brick5_pose=Pose(position=Point(x=0.720, y=-0.7325, z=0.7)), # brick 5 HA4
                       brick5_reference_frame="world",
                       brick6_pose=Pose(position=Point(x=0.510, y=-0.7325, z=0.7)), # brick 6 HA5
                       brick6_reference_frame="world",
                       # brick7_pose=Pose(position=Point(x=0.6050, y=-0.59, z=0.7),orientation=Quaternion(x=0, y=0, z=0.70738827, w=0.70738827)), # brick 7 HA6
                       # brick7_reference_frame="world",
                       brick8_pose=Pose(position=Point(x=0.5125, y=-0.200, z=0.7),orientation=Quaternion(x=0, y=0, z=0.70738827, w=0.70738827)), # brick 8 HB0
                       brick8_reference_frame="world",
                       brick9_pose=Pose(position=Point(x=0.6100, y=-0.0575, z=0.7)), # brick 9 HB1
                       brick9_reference_frame="world",
                       brick10_pose=Pose(position=Point(x=0.820, y=-0.0575, z=0.7),), # brick 10 HB2
                       brick10_reference_frame="world",
                       brick11_pose=Pose(position=Point(x=0.9175, y=-0.200, z=0.7),orientation=Quaternion(x=0, y=0, z=0.70738827, w=0.70738827)), # brick 11 HB3
                       brick11_reference_frame="world",
                       brick12_pose=Pose(position=Point(x=0.8200, y=-0.3425, z=0.7)), # brick 12 HB4
                       brick12_reference_frame="world",
                       brick13_pose=Pose(position=Point(x=0.6100, y=-0.3425, z=0.7)), # brick 13 HB5
                       brick13_reference_frame="world",
                       # brick14_pose=Pose(position=Point(x=0.7050, y=-0.2000, z=0.7),orientation=Quaternion(x=0, y=0, z=0.70738827, w=0.70738827)), # brick 14 HB6
                       # brick14_reference_frame="world",
                       # Minute Hand
                       brick15_pose=Pose(position=Point(x=0.5125, y=0.200, z=0.7),orientation=Quaternion(x=0, y=0, z=0.70738827, w=0.70738827)), # brick 15 MA0
                       brick15_reference_frame="world",
                       brick16_pose=Pose(position=Point(x=0.6100, y=0.3425, z=0.7)), # brick 16 MA1
                       brick16_reference_frame="world",
                       brick17_pose=Pose(position=Point(x=0.820, y=0.3425, z=0.7)), # brick 17 MA2
                       brick17_reference_frame="world",
                       brick18_pose=Pose(position=Point(x=0.9175, y=0.200, z=0.7),orientation=Quaternion(x=0, y=0, z=0.70738827, w=0.70738827)), # brick 18 MA3
                       brick18_reference_frame="world",
                       brick19_pose=Pose(position=Point(x=0.8200, y=0.05750, z=0.7)), # brick 19 MA4
                       brick19_reference_frame="world",
                       brick20_pose=Pose(position=Point(x=0.6100, y=0.0575, z=0.7)), # brick 20 MA5
                       brick20_reference_frame="world",
                       # brick21_pose=Pose(position=Point(x=0.7050, y=0.2000, z=0.7),orientation=Quaternion(x=0, y=0, z=0.70738827, w=0.70738827)), # brick 21 MA6
                       # brick21_reference_frame="world",
                       brick22_pose=Pose(position=Point(x=0.4125, y=0.590, z=0.7),orientation=Quaternion(x=0, y=0, z=0.70738827, w=0.70738827)), # brick 22 MB0
                       brick22_reference_frame="world",
                       brick23_pose=Pose(position=Point(x=0.5100, y=0.7325, z=0.7)), # brick 23 MB1
                       brick23_reference_frame="world",
                       brick24_pose=Pose(position=Point(x=0.7200, y=0.7325, z=0.7)), # brick 24 MB2
                       brick24_reference_frame="world",
                       brick25_pose=Pose(position=Point(x=0.8175, y=0.5900, z=0.7),orientation=Quaternion(x=0, y=0, z=0.70738827, w=0.70738827)), # brick 25 MB3
                       brick25_reference_frame="world",
                       brick26_pose=Pose(position=Point(x=0.7200, y=0.4475, z=0.7)), # brick 26 MB4
                       brick26_reference_frame="world",
                       brick27_pose=Pose(position=Point(x=0.5100, y=0.4475, z=0.7)), # brick 27 MB5
                       brick27_reference_frame="world",
                       # brick28_pose=Pose(position=Point(x=0.6050, y=0.5900, z=0.7),orientation=Quaternion(x=0, y=0, z=0.70738827, w=0.70738827)), # brick 28 MB6
                       # brick28_reference_frame="world",
<<<<<<< HEAD
                       brick29_pose=Pose(position=Point(x=0.270, y=0.6475, z=0.7)), # brick 29 MS0
                       brick29_reference_frame="world",
                       brick30_pose=Pose(position=Point(x=0.270, y=0.7525, z=0.7)), # brick 30 MS1
=======
                       brick29_pose=Pose(position=Point(x=0.220, y=0.5975, z=0.7)), # brick 29 MS0
                       brick29_reference_frame="world",
                       brick30_pose=Pose(position=Point(x=0.220, y=0.7025, z=0.7)), # brick 30 MS1
>>>>>>> 26cb4b62
                       brick30_reference_frame="world",):

    # Get Models' Path
    model_path = rospkg.RosPack().get_path('baxter_sim_examples')+"/models/"
    # Load Table SDF
    table_xml = ''
    with open (model_path + "tables_newnew/model.sdf", "r") as table_file:
        table_xml=table_file.read().replace('\n', '')
    # Load Brick1 SDF
    brick1_xml = ''
    with open (model_path + "new_brick/model.sdf", "r") as brick1_file:
        brick1_xml=brick1_file.read().replace('\n', '')
    # Load Brick2 SDF
    brick2_xml = ''
    with open (model_path + "new_brick/model.sdf", "r") as brick2_file:
        brick2_xml=brick2_file.read().replace('\n', '')
    # Load Brick3 SDF
    brick3_xml = ''
    with open (model_path + "new_brick/model.sdf", "r") as brick3_file:
        brick3_xml=brick3_file.read().replace('\n', '')
    # Load Brick4 SDF
    brick4_xml = ''
    with open (model_path + "new_brick/model.sdf", "r") as brick4_file:
        brick4_xml=brick4_file.read().replace('\n', '')
    # Load Brick5 SDF
    brick5_xml = ''
    with open (model_path + "new_brick/model.sdf", "r") as brick5_file:
        brick5_xml=brick5_file.read().replace('\n', '')
    # Load Brick6 SDF
    brick6_xml = ''
    with open (model_path + "new_brick/model.sdf", "r") as brick6_file:
        brick6_xml=brick6_file.read().replace('\n', '')
    # Load Brick7 SDF
    # brick7_xml = ''
    # with open (model_path + "new_brick/model.sdf", "r") as brick7_file:
    #     brick7_xml=brick7_file.read().replace('\n', '')
    # Load Brick8 SDF
    brick8_xml = ''
    with open (model_path + "new_brick/model.sdf", "r") as brick8_file:
        brick8_xml=brick8_file.read().replace('\n', '')
    # Load Brick9 SDF
    brick9_xml = ''
    with open (model_path + "new_brick/model.sdf", "r") as brick9_file:
        brick9_xml=brick9_file.read().replace('\n', '')
    # Load Brick10 SDF
    brick10_xml = ''
    with open (model_path + "new_brick/model.sdf", "r") as brick10_file:
        brick10_xml=brick10_file.read().replace('\n', '')
    # Load Brick11 SDF
    brick11_xml = ''
    with open (model_path + "new_brick/model.sdf", "r") as brick11_file:
        brick11_xml=brick11_file.read().replace('\n', '')
    # Load Brick12 SDF
    brick12_xml = ''
    with open (model_path + "new_brick/model.sdf", "r") as brick12_file:
        brick12_xml=brick12_file.read().replace('\n', '')
    # Load Brick13 SDF
    brick13_xml = ''
    with open (model_path + "new_brick/model.sdf", "r") as brick13_file:
        brick13_xml=brick13_file.read().replace('\n', '')
    # Load Brick14 SDF
    # brick14_xml = ''
    # with open (model_path + "new_brick/model.sdf", "r") as brick14_file:
    #     brick14_xml=brick14_file.read().replace('\n', '')
    # Load Brick15 SDF
    brick15_xml = ''
    with open (model_path + "new_brick/model.sdf", "r") as brick15_file:
        brick15_xml=brick15_file.read().replace('\n', '')
    # Load Brick16 SDF
    brick16_xml = ''
    with open (model_path + "new_brick/model.sdf", "r") as brick16_file:
        brick16_xml=brick16_file.read().replace('\n', '')
    # Load Brick17 SDF
    brick17_xml = ''
    with open (model_path + "new_brick/model.sdf", "r") as brick17_file:
        brick17_xml=brick17_file.read().replace('\n', '')
    # Load Brick18 SDF
    brick18_xml = ''
    with open (model_path + "new_brick/model.sdf", "r") as brick18_file:
        brick18_xml=brick18_file.read().replace('\n', '')
    # Load Brick19 SDF
    brick19_xml = ''
    with open (model_path + "new_brick/model.sdf", "r") as brick19_file:
        brick19_xml=brick19_file.read().replace('\n', '')
    # Load Brick20 SDF
    brick20_xml = ''
    with open (model_path + "new_brick/model.sdf", "r") as brick20_file:
        brick20_xml=brick20_file.read().replace('\n', '')
    # Load Brick21 SDF
    # brick21_xml = ''
    # with open (model_path + "new_brick/model.sdf", "r") as brick21_file:
    #     brick21_xml=brick21_file.read().replace('\n', '')
    # Load Brick22 SDF
    brick22_xml = ''
    with open (model_path + "new_brick/model.sdf", "r") as brick22_file:
        brick22_xml=brick22_file.read().replace('\n', '')
    # Load Brick23 SDF
    brick23_xml = ''
    with open (model_path + "new_brick/model.sdf", "r") as brick23_file:
        brick23_xml=brick23_file.read().replace('\n', '')
    # Load Brick24 SDF
    brick24_xml = ''
    with open (model_path + "new_brick/model.sdf", "r") as brick24_file:
        brick24_xml=brick24_file.read().replace('\n', '')
    # Load Brick25 SDF
    brick25_xml = ''
    with open (model_path + "new_brick/model.sdf", "r") as brick25_file:
        brick25_xml=brick25_file.read().replace('\n', '')
    # Load Brick26 SDF
    brick26_xml = ''
    with open (model_path + "new_brick/model.sdf", "r") as brick26_file:
        brick26_xml=brick26_file.read().replace('\n', '')
    # Load Brick27 SDF
    brick27_xml = ''
    with open (model_path + "new_brick/model.sdf", "r") as brick27_file:
        brick27_xml=brick27_file.read().replace('\n', '')
    # Load Brick28 SDF
    # brick28_xml = ''
    # with open (model_path + "new_brick/model.sdf", "r") as brick28_file:
    #     brick28_xml=brick28_file.read().replace('\n', '')
    # Load Brick29 SDF
    brick29_xml = ''
    with open (model_path + "new_brick/model.sdf", "r") as brick29_file:
        brick29_xml=brick29_file.read().replace('\n', '')
    # Load Brick28 SDF
    brick30_xml = ''
    with open (model_path + "new_brick/model.sdf", "r") as brick30_file:
        brick30_xml=brick30_file.read().replace('\n', '')


    # Spawn Table SDF
    rospy.wait_for_service('/gazebo/spawn_sdf_model')
    try:
        spawn_sdf = rospy.ServiceProxy('/gazebo/spawn_sdf_model', SpawnModel)
        resp_sdf = spawn_sdf("tables", table_xml, "/",
                             table_pose, table_reference_frame)
    except rospy.ServiceException, e:
        rospy.logerr("Spawn SDF service call failed: {0}".format(e))
    # Spawn Brick1 SDF
    rospy.wait_for_service('/gazebo/spawn_sdf_model')
    try:
        spawn_brick1 = rospy.ServiceProxy('/gazebo/spawn_sdf_model', SpawnModel)
        resp_brick1 = spawn_sdf("brick1", brick1_xml, "/",
                               brick1_pose, brick1_reference_frame)
    except rospy.ServiceException, e:
        rospy.logerr("Spawn SDF service call failed: {0}".format(e))
    # Spawn Brick2 SDF
    rospy.wait_for_service('/gazebo/spawn_sdf_model')
    try:
        spawn_brick2 = rospy.ServiceProxy('/gazebo/spawn_sdf_model', SpawnModel)
        resp_brick2 = spawn_sdf("brick2", brick2_xml, "/",
                               brick2_pose, brick2_reference_frame)
    except rospy.ServiceException, e:
        rospy.logerr("Spawn SDF service call failed: {0}".format(e))
    # Spawn Brick3 SDF
    rospy.wait_for_service('/gazebo/spawn_sdf_model')
    try:
        spawn_brick3 = rospy.ServiceProxy('/gazebo/spawn_sdf_model', SpawnModel)
        resp_brick3 = spawn_sdf("brick3", brick3_xml, "/",
                               brick3_pose, brick3_reference_frame)
    except rospy.ServiceException, e:
        rospy.logerr("Spawn SDF service call failed: {0}".format(e))
    # Spawn Brick4 SDF
    rospy.wait_for_service('/gazebo/spawn_sdf_model')
    try:
        spawn_brick4 = rospy.ServiceProxy('/gazebo/spawn_sdf_model', SpawnModel)
        resp_brick4 = spawn_sdf("brick4", brick4_xml, "/",
                               brick4_pose, brick4_reference_frame)
    except rospy.ServiceException, e:
        rospy.logerr("Spawn SDF service call failed: {0}".format(e))
    # Spawn Brick5 SDF
    rospy.wait_for_service('/gazebo/spawn_sdf_model')
    try:
        spawn_brick5 = rospy.ServiceProxy('/gazebo/spawn_sdf_model', SpawnModel)
        resp_brick5 = spawn_sdf("brick5", brick5_xml, "/",
                               brick5_pose, brick5_reference_frame)
    except rospy.ServiceException, e:
        rospy.logerr("Spawn SDF service call failed: {0}".format(e))
    # Spawn Brick6 SDF
    rospy.wait_for_service('/gazebo/spawn_sdf_model')
    try:
        spawn_brick6 = rospy.ServiceProxy('/gazebo/spawn_sdf_model', SpawnModel)
        resp_brick6 = spawn_sdf("brick6", brick6_xml, "/",
                               brick6_pose, brick6_reference_frame)
    except rospy.ServiceException, e:
        rospy.logerr("Spawn SDF service call failed: {0}".format(e))
    # # Spawn Brick7 SDF
    # rospy.wait_for_service('/gazebo/spawn_sdf_model')
    # try:
    #     spawn_brick7 = rospy.ServiceProxy('/gazebo/spawn_sdf_model', SpawnModel)
    #     resp_brick7 = spawn_sdf("brick7", brick7_xml, "/",
    #                            brick7_pose, brick7_reference_frame)
    # except rospy.ServiceException, e:
    #     rospy.logerr("Spawn SDF service call failed: {0}".format(e))
    # Spawn Brick8 SDF
    rospy.wait_for_service('/gazebo/spawn_sdf_model')
    try:
        spawn_brick8 = rospy.ServiceProxy('/gazebo/spawn_sdf_model', SpawnModel)
        resp_brick8 = spawn_sdf("brick8", brick8_xml, "/",
                               brick8_pose, brick8_reference_frame)
    except rospy.ServiceException, e:
        rospy.logerr("Spawn SDF service call failed: {0}".format(e))
    # Spawn Brick9 SDF
    rospy.wait_for_service('/gazebo/spawn_sdf_model')
    try:
        spawn_brick9 = rospy.ServiceProxy('/gazebo/spawn_sdf_model', SpawnModel)
        resp_brick9 = spawn_sdf("brick9", brick9_xml, "/",
                               brick9_pose, brick9_reference_frame)
    except rospy.ServiceException, e:
        rospy.logerr("Spawn SDF service call failed: {0}".format(e))
    # Spawn Brick10 SDF
    rospy.wait_for_service('/gazebo/spawn_sdf_model')
    try:
        spawn_brick10 = rospy.ServiceProxy('/gazebo/spawn_sdf_model', SpawnModel)
        resp_brick10 = spawn_sdf("brick10", brick10_xml, "/",
                               brick10_pose, brick10_reference_frame)
    except rospy.ServiceException, e:
        rospy.logerr("Spawn SDF service call failed: {0}".format(e))
    # Spawn Brick11 SDF
    rospy.wait_for_service('/gazebo/spawn_sdf_model')
    try:
        spawn_brick11 = rospy.ServiceProxy('/gazebo/spawn_sdf_model', SpawnModel)
        resp_brick11 = spawn_sdf("brick11", brick11_xml, "/",
                               brick11_pose, brick11_reference_frame)
    except rospy.ServiceException, e:
        rospy.logerr("Spawn SDF service call failed: {0}".format(e))
    # Spawn Brick12 SDF
    rospy.wait_for_service('/gazebo/spawn_sdf_model')
    try:
        spawn_brick12 = rospy.ServiceProxy('/gazebo/spawn_sdf_model', SpawnModel)
        resp_brick12 = spawn_sdf("brick12", brick12_xml, "/",
                               brick12_pose, brick12_reference_frame)
    except rospy.ServiceException, e:
        rospy.logerr("Spawn SDF service call failed: {0}".format(e))
    # Spawn Brick13 SDF
    rospy.wait_for_service('/gazebo/spawn_sdf_model')
    try:
        spawn_brick13 = rospy.ServiceProxy('/gazebo/spawn_sdf_model', SpawnModel)
        resp_brick13 = spawn_sdf("brick13", brick13_xml, "/",
                               brick13_pose, brick13_reference_frame)
    except rospy.ServiceException, e:
        rospy.logerr("Spawn SDF service call failed: {0}".format(e))
    # Spawn Brick14 SDF
    # rospy.wait_for_service('/gazebo/spawn_sdf_model')
    # try:
    #     spawn_brick14 = rospy.ServiceProxy('/gazebo/spawn_sdf_model', SpawnModel)
    #     resp_brick14 = spawn_sdf("brick14", brick14_xml, "/",
    #                            brick14_pose, brick14_reference_frame)
    # except rospy.ServiceException, e:
    #     rospy.logerr("Spawn SDF service call failed: {0}".format(e))
    # Spawn Brick15 SDF
    rospy.wait_for_service('/gazebo/spawn_sdf_model')
    try:
        spawn_brick15 = rospy.ServiceProxy('/gazebo/spawn_sdf_model', SpawnModel)
        resp_brick15 = spawn_sdf("brick15", brick15_xml, "/",
                               brick15_pose, brick15_reference_frame)
    except rospy.ServiceException, e:
        rospy.logerr("Spawn SDF service call failed: {0}".format(e))
    # Spawn Brick16 SDF
    rospy.wait_for_service('/gazebo/spawn_sdf_model')
    try:
        spawn_brick16 = rospy.ServiceProxy('/gazebo/spawn_sdf_model', SpawnModel)
        resp_brick16 = spawn_sdf("brick16", brick16_xml, "/",
                               brick16_pose, brick16_reference_frame)
    except rospy.ServiceException, e:
        rospy.logerr("Spawn SDF service call failed: {0}".format(e))
    # Spawn Brick17 SDF
    rospy.wait_for_service('/gazebo/spawn_sdf_model')
    try:
        spawn_brick17 = rospy.ServiceProxy('/gazebo/spawn_sdf_model', SpawnModel)
        resp_brick17 = spawn_sdf("brick17", brick17_xml, "/",
                               brick17_pose, brick17_reference_frame)
    except rospy.ServiceException, e:
        rospy.logerr("Spawn SDF service call failed: {0}".format(e))
    # Spawn Brick18 SDF
    rospy.wait_for_service('/gazebo/spawn_sdf_model')
    try:
        spawn_brick18 = rospy.ServiceProxy('/gazebo/spawn_sdf_model', SpawnModel)
        resp_brick18 = spawn_sdf("brick18", brick18_xml, "/",
                               brick18_pose, brick18_reference_frame)
    except rospy.ServiceException, e:
        rospy.logerr("Spawn SDF service call failed: {0}".format(e))
    # Spawn Brick19 SDF
    rospy.wait_for_service('/gazebo/spawn_sdf_model')
    try:
        spawn_brick19 = rospy.ServiceProxy('/gazebo/spawn_sdf_model', SpawnModel)
        resp_brick19 = spawn_sdf("brick19", brick19_xml, "/",
                               brick19_pose, brick19_reference_frame)
    except rospy.ServiceException, e:
        rospy.logerr("Spawn SDF service call failed: {0}".format(e))
    # Spawn Brick20 SDF
    rospy.wait_for_service('/gazebo/spawn_sdf_model')
    try:
        spawn_brick20 = rospy.ServiceProxy('/gazebo/spawn_sdf_model', SpawnModel)
        resp_brick20 = spawn_sdf("brick20", brick20_xml, "/",
                               brick20_pose, brick20_reference_frame)
    except rospy.ServiceException, e:
        rospy.logerr("Spawn SDF service call failed: {0}".format(e))
    # Spawn Brick21 SDF
    # rospy.wait_for_service('/gazebo/spawn_sdf_model')
    # try:
    #     spawn_brick21 = rospy.ServiceProxy('/gazebo/spawn_sdf_model', SpawnModel)
    #     resp_brick21 = spawn_sdf("brick21", brick21_xml, "/",
    #                            brick21_pose, brick21_reference_frame)
    # except rospy.ServiceException, e:
    #     rospy.logerr("Spawn SDF service call failed: {0}".format(e))
    # Spawn Brick22 SDF
    rospy.wait_for_service('/gazebo/spawn_sdf_model')
    try:
        spawn_brick22 = rospy.ServiceProxy('/gazebo/spawn_sdf_model', SpawnModel)
        resp_brick22 = spawn_sdf("brick22", brick22_xml, "/",
                               brick22_pose, brick22_reference_frame)
    except rospy.ServiceException, e:
        rospy.logerr("Spawn SDF service call failed: {0}".format(e))
    # Spawn Brick23 SDF
    rospy.wait_for_service('/gazebo/spawn_sdf_model')
    try:
        spawn_brick23 = rospy.ServiceProxy('/gazebo/spawn_sdf_model', SpawnModel)
        resp_brick23 = spawn_sdf("brick23", brick23_xml, "/",
                               brick23_pose, brick23_reference_frame)
    except rospy.ServiceException, e:
        rospy.logerr("Spawn SDF service call failed: {0}".format(e))
    # Spawn Brick24 SDF
    rospy.wait_for_service('/gazebo/spawn_sdf_model')
    try:
        spawn_brick24 = rospy.ServiceProxy('/gazebo/spawn_sdf_model', SpawnModel)
        resp_brick24 = spawn_sdf("brick24", brick24_xml, "/",
                               brick24_pose, brick24_reference_frame)
    except rospy.ServiceException, e:
        rospy.logerr("Spawn SDF service call failed: {0}".format(e))
    # Spawn Brick25 SDF
    rospy.wait_for_service('/gazebo/spawn_sdf_model')
    try:
        spawn_brick25 = rospy.ServiceProxy('/gazebo/spawn_sdf_model', SpawnModel)
        resp_brick25 = spawn_sdf("brick25", brick25_xml, "/",
                               brick25_pose, brick25_reference_frame)
    except rospy.ServiceException, e:
        rospy.logerr("Spawn SDF service call failed: {0}".format(e))
    # Spawn Brick26 SDF
    rospy.wait_for_service('/gazebo/spawn_sdf_model')
    try:
        spawn_brick26 = rospy.ServiceProxy('/gazebo/spawn_sdf_model', SpawnModel)
        resp_brick26 = spawn_sdf("brick26", brick26_xml, "/",
                               brick26_pose, brick26_reference_frame)
    except rospy.ServiceException, e:
        rospy.logerr("Spawn SDF service call failed: {0}".format(e))
    # Spawn Brick27 SDF
    rospy.wait_for_service('/gazebo/spawn_sdf_model')
    try:
        spawn_brick27 = rospy.ServiceProxy('/gazebo/spawn_sdf_model', SpawnModel)
        resp_brick27 = spawn_sdf("brick27", brick27_xml, "/",
                               brick27_pose, brick27_reference_frame)
    except rospy.ServiceException, e:
        rospy.logerr("Spawn SDF service call failed: {0}".format(e))
    # Spawn Brick28 SDF
    # rospy.wait_for_service('/gazebo/spawn_sdf_model')
    # try:
    #     spawn_brick28 = rospy.ServiceProxy('/gazebo/spawn_sdf_model', SpawnModel)
    #     resp_brick28 = spawn_sdf("brick28", brick28_xml, "/",
    #                            brick28_pose, brick28_reference_frame)
    # except rospy.ServiceException, e:
    #     rospy.logerr("Spawn SDF service call failed: {0}".format(e))
    # Spawn Brick29 SDF
    # rospy.wait_for_service('/gazebo/spawn_sdf_model')
    # try:
    #     spawn_brick29 = rospy.ServiceProxy('/gazebo/spawn_sdf_model', SpawnModel)
    #     resp_brick29 = spawn_sdf("brick29", brick29_xml, "/",
    #                            brick29_pose, brick29_reference_frame)
    # except rospy.ServiceException, e:
    #     rospy.logerr("Spawn SDF service call failed: {0}".format(e))
    # # Spawn Brick30 SDF
    # rospy.wait_for_service('/gazebo/spawn_sdf_model')
    # try:
    #     spawn_brick30 = rospy.ServiceProxy('/gazebo/spawn_sdf_model', SpawnModel)
    #     resp_brick30 = spawn_sdf("brick30", brick30_xml, "/",
    #                            brick30_pose, brick30_reference_frame)
    # except rospy.ServiceException, e:
    #     rospy.logerr("Spawn SDF service call failed: {0}".format(e))


def delete_gazebo_models():
    # This will be called on ROS Exit, deleting Gazebo models
    # Do not wait for the Gazebo Delete Model service, since
    # Gazebo should already be running. If the service is not
    # available since Gazebo has been killed, it is fine to error out
    try:
        delete_model = rospy.ServiceProxy('/gazebo/delete_model', DeleteModel)
        resp_delete = delete_model("tables")
        resp_delete = delete_model("brick1")
        resp_delete = delete_model("brick2")
        resp_delete = delete_model("brick3")
        resp_delete = delete_model("brick4")
        resp_delete = delete_model("brick5")
        resp_delete = delete_model("brick6")
        # resp_delete = delete_model("brick7")
        resp_delete = delete_model("brick8")
        resp_delete = delete_model("brick9")
        resp_delete = delete_model("brick10")
        resp_delete = delete_model("brick11")
        resp_delete = delete_model("brick12")
        resp_delete = delete_model("brick13")
        # resp_delete = delete_model("brick14")
        resp_delete = delete_model("brick15")
        resp_delete = delete_model("brick16")
        resp_delete = delete_model("brick17")
        resp_delete = delete_model("brick18")
        resp_delete = delete_model("brick19")
        resp_delete = delete_model("brick20")
        # resp_delete = delete_model("brick21")
        resp_delete = delete_model("brick22")
        resp_delete = delete_model("brick23")
        resp_delete = delete_model("brick24")
        resp_delete = delete_model("brick25")
        resp_delete = delete_model("brick26")
        resp_delete = delete_model("brick27")
        # resp_delete = delete_model("brick28")
        resp_delete = delete_model("brick29")
        resp_delete = delete_model("brick30")
    except rospy.ServiceException, e:
        rospy.loginfo("Delete Model service call failed: {0}".format(e))


#------------------------------------------------------------------------------------------
## Multithreading class

class myThread (threading.Thread):
   def __init__(self, threadID, name, counter):
      threading.Thread.__init__(self)
      self.threadID = threadID
      self.name = name
      self.counter = counter
   def run(self):
      if self.name == "Thread-1":
         print ("Starting " + self.name)
         pick_and_place_left_threaded ()
         print ("Exiting " + self.name)
      else:
         print ("Starting " + self.name)
         pick_and_place_right_threaded ()
         print ("Exiting " + self.name) 

# Pick and place functions to go into multithreading 

def pick_and_place_left_threaded (): # Minute hand
    global idx
    global pnp
    global block_poses
    Display = "00"
    while not rospy.is_shutdown():
      # Time = time.ctime()[14:16]
      Time = "26" # to test
      if Time != Display: 
        Display = Time_change(LEFT, Display,Time) 
    return 0

def pick_and_place_right_threaded (): # Hour hand
    global idxR
    global pnpR
    global block_posesR
    Display = "00"
    while not rospy.is_shutdown():
      # Time = time.ctime()[11:13]
      Time = "22" # to test
      if Time != Display: 
        Display = Time_change(RIGHT, Display,Time)
    return 0

#----------------------------------------------------------------------------

def move_brick (side, brick_position, pickUp):
    global pnp
    global pnpR
    global block_poses
    global block_posesR
    if side == LEFT:
        print ("add brick LEFT, brick_position: " + str(brick_position) + " " + ("picking" if pickUp else "placing"))
        if BrickPlaces[brick_position][2] == 0:
            block_poses.append(Pose(
                    position=Point(x=(BrickPlaces[brick_position][0]*0.001), y=(BrickPlaces[brick_position][1]*0.001), z=0.05),
                    orientation=overhead_orientation))
        else:
            block_poses.append(Pose(
                position=Point(x=(BrickPlaces[brick_position][0]*0.001), y=(BrickPlaces[brick_position][1]*0.001), z=0.05),        
                orientation=Quaternion(x=overhead_orientation2[0],y=overhead_orientation2[1],z=overhead_orientation2[2],w=overhead_orientation2[3])))               
        if pickUp:
          pnp.pick(block_poses[-1])
        else:
          pnp.place(block_poses[-1])
    else:
        print ("add brick RIGHT, brick_position: " + str(brick_position) + " " + ("picking" if pickUp else "placing"))
        if BrickPlaces[brick_position][2] == 0:
            block_posesR.append(Pose(
                    position=Point(x=(BrickPlaces[brick_position][0]*0.001), y=(BrickPlaces[brick_position][1]*0.001), z=0.05),
                    orientation=overhead_orientation))
        else:
            block_posesR.append(Pose(
                position=Point(x=(BrickPlaces[brick_position][0]*0.001), y=(BrickPlaces[brick_position][1]*0.001), z=0.05),        
                orientation=Quaternion(x=overhead_orientation2[0],y=overhead_orientation2[1],z=overhead_orientation2[2],w=overhead_orientation2[3])))   
        if pickUp:
          pnpR.pick(block_posesR[-1])
        else:
          pnpR.place(block_posesR[-1])


def change_bricks (side, BricksIncoming,BricksOutgoing,Hstore,Mstore,Digit):
    global PrefixList


    #While we still want bricks

    Store = Mstore
    StorePrefix = 'MS'
    if side == RIGHT:
        Store = Hstore
        StorePrefix = 'HS'
        Digit += 2
    print ("change_bricks BricksIncoming: " + str(BricksIncoming))
    print ("change_bricks BricksOutgoing: " + str(BricksOutgoing))
    while BricksIncoming != []:
        #Where do we get them from?
        if BricksOutgoing == []:  #If we don't want to get rid of any get them from store
            #get more from the store
            brick_position = StorePrefix+str(Store)
            Store -= 1
            move_brick(side, brick_position, PICKUP)
        else:
            brick_position = PrefixList[Digit]+str(BricksOutgoing.pop())  #If we do, get it from the number
            move_brick(side, brick_position, PICKUP)
        brick_position = PrefixList[Digit]+str(BricksIncoming.pop()) 
        move_brick(side, brick_position, PUTDOWN)    # Either way, place it where it needs to be
        
    #While want to get rid of bricks
    while BricksOutgoing != []: 
        brick_position = PrefixList[Digit]+str(BricksOutgoing.pop())  #Pick Brick to go
        move_brick(side, brick_position, PICKUP)
        Store += 1
        brick_position = StorePrefix+str(Store) #Put it in storage
        move_brick(side, brick_position, PUTDOWN)
        #Put it in the store
    if side == RIGHT:
        return (Store, Mstore)
    else:
        return (Hstore, Store)



#------------------------------------------------------------------------
def initial_bricks():
    global BrickPlaces
    global SwapDictionary
    global Hstore
    global Mstore
    global PrefixList
    global StorePrefix
    global block_poses
    global block_posesR
    global BricksIncoming
    global BricksOutgoing

    print ("Initialised BrickPlaces")
    BrickPlaces = {#Hour Digit 1
                'HA0':(412.5,-590,1),
                'HA1':(510.0,-447.5,0),
                'HA2':(720.0,-447.5,0),
                'HA3':(817.5,-590,1),
                'HA4':(720,-732.5,0),
                'HA5':(510,-732.5,0),
                'HA6':(605,-590,1),
                #Hour Digit 2
                'HB0':(512.5,-200,1),
                'HB1':(610,-57.5,0),
                'HB2':(820,-57.5,0),
                'HB3':(917.5,-200,1),
                'HB4':(820,-342.5,0),
                'HB5':(610,-342.5,0),
                'HB6':(705,-200,1),
                #Hour Digit Store
<<<<<<< HEAD
                'HS0':(270,-547.5,0),
                'HS1':(270,-652.5,0),
                'HS2':(270,-757.5,0),
                'HS3':(270,-862.5,0),
                'HS4':(270,-967.5,0),
                'HS5':(60,-547.5,0),
                'HS6':(60,-652.5,0),
                'HS7':(60,-757.5,0),
                'HS8':(60,-862.5,0),
=======
                'HS0':(220,-497.5,0),
                'HS1':(220,-602.5,0),
                'HS2':(220,-707.5,0),
                'HS3':(220,-812.5,0),
                'HS4':(220,-917.5,0),
                'HS5':(10,-497.5,0),
                'HS6':(10,-602.5,0),
                'HS7':(10,-707.5,0),
                'HS8':(10,-812.5,0),
>>>>>>> 26cb4b62
                #Minute Digit 1
                'MA0':(512.5,200,1),
                'MA1':(610,342.5,0),
                'MA2':(820,342.5,0),
                'MA3':(917.5,200,1),
                'MA4':(820,57.5,0),
                'MA5':(610,57.5,0),
                'MA6':(705,200,1),
                #Minute Digit 2
                'MB0':(412.5,590,1),
                'MB1':(510,732.5,0),
                'MB2':(720,732.5,0),
                'MB3':(817.5,590,1),
                'MB4':(720,447.5,0),
                'MB5':(510,447.5,0),
                'MB6':(605,590,1),
                #Minute Digit Store
<<<<<<< HEAD
                'MS0':(270,647.5,0),
                'MS1':(270,752.5,0),
                'MS2':(270,857.5,0),
                'MS3':(270,962.5,0),
                'MS4':(270,1067.5,0),
                'MS5':(60,647.5,0),
                'MS6':(60,752.5,0),
                'MS7':(60,857.5,0),
                'MS8':(60,962.5,0)}
=======
                'MS0':(220,597.5,0),
                'MS1':(220,702.5,0),
                'MS2':(220,807.5,0),
                'MS3':(220,912.5,0),
                'MS4':(220,1017.5,0),
                'MS5':(10,597.5,0),
                'MS6':(10,702.5,0),
                'MS7':(10,807.5,0),
                'MS8':(10,912.5,0)}
>>>>>>> 26cb4b62

#'FromTo':((To Go),(To Come))
    SwapDictionary = {'00':([],[]),     #<------This has been added since last test. Please make sure it is in the code.
                  '01':([0,3,4,5],[]),
                  '02':([2,5],[6]),
                  '03':([4,5],[6]),
                  '04':([0,3,5],[6]),
                  '05':([1,4],[6]),
                  '06':([1],[6]),
                  '07':([3,4,5],[]),
                  '08':([],[6]),
                  '09':([4],[6]),
                  '12':([2],[0,3,4,6]),
                  '23':([4],[2]),
                  '34':([0,3],[5]),
                  '45':([1],[0,3]),
                  '56':([],[4]),
                  '67':([3,4,5,6],[1]),
                  '78':([],[3,4,5,6]),
                  '89':([4],[]),
                  '90':([6],[4]),
                  '20':([6],[2,5]),
                  '30':([6],[4,5]),
                  '50':([6],[1,4])}

    print ("Initialised PrefixList")

    PrefixList = ['MB','MA','HB','HA']
    StorePrefix = ['MS','MS','HS','HS']

    block_poses = list()
    block_posesR = list()

    BricksIncoming = []

    BricksOutgoing = []

    Hstore = 1 #How many bricks do we have in the store (Hour)

    Mstore = 1 #How many bricks do we have in the store (Minute)

def string_change (side, SwapString):
  print ("string_change SwapString: " + str(SwapString))
  global SwapDictionary
  global Hstore
  global Mstore
  Digit = 0
  while SwapString != []:
      swap = SwapString.pop()
      print ("string_change swap: " + str(swap))
      come = list(SwapDictionary[swap][1])
      go = list(SwapDictionary[swap][0])
      Hstore, Mstore = change_bricks (side, come,go,Hstore,Mstore,Digit)
      Digit += 1
      print("Hstore, Mstore: " + str(Hstore) + ", " + str(Mstore))

def Time_change (side, display, time):
  print ("Time_change display: " + str(display) + " Time: " + str(time))
  String = []
  Dis = list(display)
  Tim = list(time)
  while Dis != []:
      D = Dis.pop(0)
      T = Tim.pop(0)
      if D != T:
          String.append(D+T)
          while Dis != []:
              D = Dis.pop(0)
              T = Tim.pop(0)
              String.append(D+T)
  string_change (side, String)
  display = time
  return display


def main():
    global pnp
    global pnpR
    global idx
    global idxR
    global overhead_orientation
    global overhead_orientation2
    global overhead_orientation3
    """RSDK Inverse Kinematics Pick and Place Example

    A Pick and Place example using the Rethink Inverse Kinematics
    Service which returns the joint angles a requested Cartesian Pose.
    This ROS Service client is used to request both pick and place
    poses in the /base frame of the robot.

    Note: This is a highly scripted and tuned demo. The object location
    is "known" and movement is done completely open loop. It is expected
    behavior that Baxter will eventually mis-pick or drop the block. You
    can improve on this demo by adding perception and feedback to close
    the loop.
    """
    rospy.init_node("ik_pick_and_place_demo")
    # Load Gazebo Models via Spawning Services
    # Note that the models reference is the /world frame
    # and the IK operates with respect to the /base frame
    print("Initialising Bricks")
    initial_bricks ()
    print("Loading Gazebo Models")
    load_gazebo_models()
    # Remove models from the scene on shutdown
    rospy.on_shutdown(delete_gazebo_models)

    # Wait for the All Clear from emulator startup
    rospy.wait_for_message("/robot/sim/started", Empty)

    limb = 'left'
    hover_distance = 0.2 # meters
    # Starting Joint angles for left arm
    starting_joint_angles = {'left_w0': 0.50139,
                             'left_w1': 1.40508,
                             'left_w2': -0.30773584,
                             'left_e0': -1.69264941,
                             'left_e1': 1.8151054,
                             'left_s0': 0.75142667,
                             'left_s1': -1.08935144}
    pnp = PickAndPlace(limb, hover_distance)
    print ("Left limb picking up")
    # An orientation for gripper fingers to be overhead and parallel to the obj
    overhead_orientation = Quaternion(
                             x=-0.0249590815779,
                             y=0.999649402929,
                             z=0.00737916180073,
                             w=0.00486450832011)
    #print('overhead')
    #print(overhead_orientation)
    #print(type(overhead_orientation))

    orig = np.array([-0.0249590815779,0.999649402929,0.00737916180073,0.00486450832011]) #quaternion_from_euler(0,1,0)
    #print(type(orig))
    overhead_orientation2 = quaternion_multiply(quaternion_from_euler(0,0,1.57),orig)
    #print(type(overhead_orientation2))
    overhead2 = Quaternion(x=overhead_orientation2[0], y=overhead_orientation2[1], z=overhead_orientation2[2], w=overhead_orientation2[3])
    #print('overhead2: ')
    #print(overhead2)
    #print(type(overhead2))
    #overhead_orientation2.normalize()

    orig = np.array([-0.0249590815779,0.999649402929,0.00737916180073,0.00486450832011])
    overhead_orientation3 = quaternion_multiply(quaternion_from_euler(0,0,-1.57),orig)
    #print('Orient 3: ')
    #print(overhead_orientation3)
    #print(type(overhead_orientation3))
    overhead3 = Quaternion(x=overhead_orientation3[0],y=overhead_orientation3[1], z=overhead_orientation3[2], w=overhead_orientation3[3])
    #print('overhead3: ')
    #print(overhead3)
    #print(type(overhead3))

    limbR = 'right'
    hover_distance = 0.15 # meters
    # Starting Joint angles for right arm
    starting_joint_anglesR = {'right_w0': 0.0164238,
                             'right_w1': 1.17581551,
                             'right_w2': -0.37732007,
                             'right_e0':  0.022188204,
                             'right_e1': 2.03023082,
                             'right_s0': 0.4355969,
                             'right_s1': -1.6393228}

    pnpR = PickAndPlace(limbR, hover_distance)
    print ("Right limb picking up")
    # An orientation for gripper fingers to be overhead and parallel to the obj

    #####################
    #block_poses = list() # -  defined in initalise_bricks
    # The Pose of the block in its initial location.
    # You may wish to replace these poses with estimates
    # from a perception node.

    #M-- pick/place 0 uses overhead_orientation
    #block_poses.append(Pose(
     #   position=Point(x=0.7, y=0.30, z=0.05),
      #  orientation=Quaternion(x=overhead_orientation2[0],y=overhead_orientation2[1],z=overhead_orientation2[2],w=overhead_orientation2[3])))
    #block_poses.append(Pose(
     #   position=Point(x=0.7, y=0.30, z=0.05),
      #  orientation=overhead_orientation))
    # block_posesR = list()  # -  defined in initalise_bricks
    # The Pose of the block in its initial location

    # Move to the desired starting angles
    pnp.move_to_start(starting_joint_angles)
    pnpR.move_to_start(starting_joint_anglesR)

    #Create 2 seperate indexes
    idx = 0
    idxR = 0

    #Threading
    threadLock = threading.Lock()
    threads = []
    thread1 = myThread(1, "Thread-1", 1)
    thread2 = myThread(2, "Thread-2", 2)

    thread1.start()
    thread2.start()

    threads.append(thread1)
    threads.append(thread2)

    for t in threads:
        t.join()

    print ("Exiting Main Thread")

if __name__ == '__main__':
    sys.exit(main())<|MERGE_RESOLUTION|>--- conflicted
+++ resolved
@@ -280,15 +280,9 @@
                        brick27_reference_frame="world",
                        # brick28_pose=Pose(position=Point(x=0.6050, y=0.5900, z=0.7),orientation=Quaternion(x=0, y=0, z=0.70738827, w=0.70738827)), # brick 28 MB6
                        # brick28_reference_frame="world",
-<<<<<<< HEAD
-                       brick29_pose=Pose(position=Point(x=0.270, y=0.6475, z=0.7)), # brick 29 MS0
+                       brick29_pose=Pose(position=Point(x=0.220, y=0.6475, z=0.7)), # brick 29 MS0
                        brick29_reference_frame="world",
-                       brick30_pose=Pose(position=Point(x=0.270, y=0.7525, z=0.7)), # brick 30 MS1
-=======
-                       brick29_pose=Pose(position=Point(x=0.220, y=0.5975, z=0.7)), # brick 29 MS0
-                       brick29_reference_frame="world",
-                       brick30_pose=Pose(position=Point(x=0.220, y=0.7025, z=0.7)), # brick 30 MS1
->>>>>>> 26cb4b62
+                       brick30_pose=Pose(position=Point(x=0.220, y=0.7525, z=0.7)), # brick 30 MS1
                        brick30_reference_frame="world",):
 
     # Get Models' Path
@@ -865,28 +859,18 @@
                 'HB4':(820,-342.5,0),
                 'HB5':(610,-342.5,0),
                 'HB6':(705,-200,1),
-                #Hour Digit Store
-<<<<<<< HEAD
-                'HS0':(270,-547.5,0),
-                'HS1':(270,-652.5,0),
-                'HS2':(270,-757.5,0),
-                'HS3':(270,-862.5,0),
-                'HS4':(270,-967.5,0),
-                'HS5':(60,-547.5,0),
-                'HS6':(60,-652.5,0),
-                'HS7':(60,-757.5,0),
-                'HS8':(60,-862.5,0),
-=======
-                'HS0':(220,-497.5,0),
-                'HS1':(220,-602.5,0),
-                'HS2':(220,-707.5,0),
-                'HS3':(220,-812.5,0),
-                'HS4':(220,-917.5,0),
-                'HS5':(10,-497.5,0),
-                'HS6':(10,-602.5,0),
-                'HS7':(10,-707.5,0),
-                'HS8':(10,-812.5,0),
->>>>>>> 26cb4b62
+               
+                 #Hour Digit Store
+                'HS0':(220,-547.5,0),
+                'HS1':(220,-652.5,0),
+                'HS2':(220,-757.5,0),
+                'HS3':(220,-862.5,0),
+                'HS4':(220,-967.5,0),
+                'HS5':(10,-547.5,0),
+                'HS6':(10,-652.5,0),
+                'HS7':(10,-757.5,0),
+                'HS8':(10,-862.5,0),
+      
                 #Minute Digit 1
                 'MA0':(512.5,200,1),
                 'MA1':(610,342.5,0),
@@ -903,28 +887,17 @@
                 'MB4':(720,447.5,0),
                 'MB5':(510,447.5,0),
                 'MB6':(605,590,1),
+                
                 #Minute Digit Store
-<<<<<<< HEAD
-                'MS0':(270,647.5,0),
-                'MS1':(270,752.5,0),
-                'MS2':(270,857.5,0),
-                'MS3':(270,962.5,0),
-                'MS4':(270,1067.5,0),
-                'MS5':(60,647.5,0),
-                'MS6':(60,752.5,0),
-                'MS7':(60,857.5,0),
-                'MS8':(60,962.5,0)}
-=======
-                'MS0':(220,597.5,0),
-                'MS1':(220,702.5,0),
-                'MS2':(220,807.5,0),
-                'MS3':(220,912.5,0),
-                'MS4':(220,1017.5,0),
-                'MS5':(10,597.5,0),
-                'MS6':(10,702.5,0),
-                'MS7':(10,807.5,0),
-                'MS8':(10,912.5,0)}
->>>>>>> 26cb4b62
+                'MS0':(220,647.5,0),
+                'MS1':(220,752.5,0),
+                'MS2':(220,857.5,0),
+                'MS3':(220,962.5,0),
+                'MS4':(220,1067.5,0),
+                'MS5':(10,647.5,0),
+                'MS6':(10,752.5,0),
+                'MS7':(10,857.5,0),
+                'MS8':(10,962.5,0)}
 
 #'FromTo':((To Go),(To Come))
     SwapDictionary = {'00':([],[]),     #<------This has been added since last test. Please make sure it is in the code.
